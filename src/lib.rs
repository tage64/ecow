--- conflicted
+++ resolved
@@ -30,19 +30,16 @@
 
 | Type                                        | Details |
 |:--------------------------------------------|:--------|
-<<<<<<< HEAD
-| [`Vec<T>`] / [`String`]                     | Normal vectors are a great general purpose data structure. But they have a quite big footprint (3 machine words) and are expensive to clone. The [`EcoVec`] has a bit of overhead for mutation, but is cheap to clone and only takes two words. |
+| [`Vec<T>`][vec] / [`String`][string]        | Normal vectors are a great general purpose data structure. But they have a quite big footprint (3 machine words) and are expensive to clone. The [`EcoVec`] has a bit of overhead for mutation, but is cheap to clone and only takes two words. |
 | [`Arc<Vec<T>>`][arc] / [`Arc<String>`][arc] | These require two allocations instead of one and are less convenient to mutate. |
 | [`Arc<[T]>`][arc] / [`Arc<str>`][arc]       | While these require only one allocation, they aren't mutable. |
 | Small vector                                | Different trade-off. Great when there are few, small `T`s, but expensive to clone when spilled to the heap. |
-| Small string                                | The [`EcoString`] combines different small string qualities into a very practical package: It has inline storage, a smaller footprint than a normal [`String`], is efficient to clone even when spilled, and at the same time mutable. |
-=======
+| Small string                                | The [`EcoString`] combines different small string qualities into a very practical package: It has inline storage, a smaller footprint than a normal [`String`][string], is efficient to clone even when spilled, and at the same time mutable. |
 | [`Vec<T>`][vec] / [`String`][string]        | Normal vectors are a great general purpose data structure. But they have a quite big footprint (3 machine words) and are expensive to clone. The [`EcoVec`] has a bit of overhead for mutation, but is small and cheap to clone. |
 | [`Arc<Vec<T>>`][arc] / [`Arc<String>`][arc] | This requires two allocations instead of one and is less convenient to mutate. |
 | [`Arc<[T]>`][arc] / [`Arc<str>`][arc]       | While this only requires one allocation and has an acceptable footprint with 2 machine words, it isn't mutable. |
 | Small vector                                | Different trade-off. Great when `T` is small, but expensive to clone when spilled to the heap. |
 | Small string                                | The [`EcoString`] combines different small string qualities into a very practical package: It has inline storage, a smaller footprint than a normal [`String`][string], is efficient to clone even when spilled, and at the same time mutable. |
->>>>>>> 8d4008f2
 
 [arc]: alloc::sync::Arc
 [string]: alloc::string::String
