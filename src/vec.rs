--- conflicted
+++ resolved
@@ -31,7 +31,6 @@
 
 /// An economical vector with clone-on-write semantics.
 ///
-<<<<<<< HEAD
 /// This type has the same layout as a slice `&[T]`: It consists of a pointer
 /// and a length. The pointer is null-pointer optimized (meaning that
 ///  [`Option<EcoVec<T>>`] has the same size as `EcoVec<T>`). Dereferencing an
@@ -39,18 +38,10 @@
 /// happen in normal circumstances).
 ///
 /// Within its allocation, an `EcoVec` stores a reference count and its
-/// capacity. In contrast to an [`Arc<Vec<T>>`](std::sync::Arc), it only
+/// capacity. In contrast to an [`Arc<Vec<T>>`](alloc::sync::Arc), it only
 /// requires a single allocation for both the reference count and the elements.
 /// The internal reference counter is atomic, making this type [`Sync`] and
 /// [`Send`].
-=======
-/// This type has a size of one word and is null-pointer optimized (meaning that
-/// [`Option<EcoVec<T>>`] also takes only one word). Within its allocation it
-/// stores a reference count, its length, and its capacity. In contrast to an
-/// [`Arc<Vec<T>>`](alloc::sync::Arc), this type only requires a single allocation
-/// for both the reference count and the elements. The internal reference
-/// counter is atomic, making this type [`Sync`] and [`Send`].
->>>>>>> 8d4008f2
 ///
 /// Note that most mutating methods require [`T: Clone`](Clone) due to
 /// clone-on-write semantics.
@@ -768,15 +759,11 @@
         // If the vector has a backing allocation, bump the ref-count.
         if let Some(header) = self.header() {
             // See Arc's clone impl for details about memory ordering.
-<<<<<<< HEAD
             let prev = header.refs.fetch_add(1, Relaxed);
-=======
-            let prev = self.header().refs.fetch_add(1, Relaxed);
 
             // See Arc's clone impl details about guarding against incredibly degenerate programs
->>>>>>> 8d4008f2
             if prev > isize::MAX as usize {
-                ref_count_overflow::<T>(self.ptr);
+                ref_count_overflow::<T>(self.ptr, self.len);
             }
         }
 
@@ -1172,10 +1159,9 @@
 }
 
 #[cold]
-fn ref_count_overflow<T>(ptr: NonNull<Header>) -> ! {
+fn ref_count_overflow<T>(ptr: NonNull<u8>, len: usize) -> ! {
     // Drop to decrement the ref count to counter the increment in `clone()`
-    drop(EcoVec { ptr, phantom: PhantomData::<T> });
-
+    drop(EcoVec::<T> { ptr, len, phantom: PhantomData });
     panic!("reference count overflow");
 }
 
